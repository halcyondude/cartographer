--- conflicted
+++ resolved
@@ -68,11 +68,7 @@
 	ServiceClaims      []WorkloadServiceClaim       `json:"serviceClaims,omitempty"`
 	Env                []corev1.EnvVar              `json:"env,omitempty"`
 	Resources          *corev1.ResourceRequirements `json:"resources,omitempty"`
-<<<<<<< HEAD
-	ServiceAccountName string                       `json:"serviceAccountName,omitempty"`
-=======
 	ServiceAccountName string                       `json:"serviceAccountName"`
->>>>>>> df97c69c
 }
 
 type WorkloadStatus struct {
