--- conflicted
+++ resolved
@@ -21,11 +21,6 @@
 	"reflect"
 
 	"github.com/go-logr/logr"
-<<<<<<< HEAD
-	realizerclient "github.com/vmware-tanzu/cartographer/pkg/realizer/client"
-	"k8s.io/client-go/rest"
-=======
->>>>>>> df97c69c
 	"sigs.k8s.io/controller-runtime/pkg/client"
 	"sigs.k8s.io/controller-runtime/pkg/log/zap"
 
@@ -54,20 +49,12 @@
 		supplyChainName                 string
 		fakeSystemRepo                  repositoryfakes.FakeRepository
 		fakeWorkloadRepo                repositoryfakes.FakeRepository
-<<<<<<< HEAD
-		clientForBuiltRepository        *client.Client
-=======
 		clientForBuiltRepository        client.Client
->>>>>>> df97c69c
 		cacheForBuiltRepository         repository.RepoCache
 		theSecret, secretForBuiltClient *corev1.Secret
 		r                               realizer.ResourceRealizer
 		out                             *Buffer
 		repoCache                       repository.RepoCache
-<<<<<<< HEAD
-		builtClient                     *repositoryfakes.FakeClient
-=======
->>>>>>> df97c69c
 	)
 
 	BeforeEach(func() {
@@ -90,22 +77,13 @@
 		fakeWorkloadRepo = repositoryfakes.FakeRepository{}
 		workload = v1alpha1.Workload{}
 
-<<<<<<< HEAD
-		repositoryBuilder := func(client client.Client, repoCache repository.RepoCache, logger repository.Logger) repository.Repository {
-			clientForBuiltRepository = &client
-=======
 		repositoryBuilder := func(client client.Client, repoCache repository.RepoCache) repository.Repository {
 			clientForBuiltRepository = client
->>>>>>> df97c69c
 			cacheForBuiltRepository = repoCache
 			return &fakeWorkloadRepo
 		}
 
-<<<<<<< HEAD
-		builtClient = &repositoryfakes.FakeClient{}
-=======
 		builtClient := &repositoryfakes.FakeClient{}
->>>>>>> df97c69c
 		clientBuilder := func(secret *corev1.Secret) (client.Client, error) {
 			secretForBuiltClient = secret
 			return builtClient, nil
@@ -126,11 +104,7 @@
 
 	It("creates a resource realizer with the existing client, as well as one with the the supplied secret mixed in", func() {
 		Expect(secretForBuiltClient).To(Equal(theSecret))
-<<<<<<< HEAD
-		Expect(*clientForBuiltRepository).To(Equal(builtClient))
-=======
 		Expect(clientForBuiltRepository).To(Equal(clientForBuiltRepository))
->>>>>>> df97c69c
 	})
 
 	It("creates a resource realizer with the existing cache", func() {
@@ -406,52 +380,4 @@
 		})
 	})
 
-<<<<<<< HEAD
-	Describe("AddBearerToken", func() {
-		var (
-			oldConfig *rest.Config
-			secret    *corev1.Secret
-			newToken  string
-			oldToken  string
-			tokenFile string
-		)
-
-		BeforeEach(func() {
-			oldToken = "some-old-token"
-			tokenFile = "some-file-path"
-			oldConfig = &rest.Config{
-				Host:            "some-host",
-				BearerToken:     oldToken,
-				BearerTokenFile: tokenFile,
-			}
-
-			newToken = "some-new-token"
-
-			secret = &corev1.Secret{
-				Data: map[string][]byte{
-					corev1.ServiceAccountTokenKey: []byte(newToken),
-				},
-			}
-		})
-
-		It("overwrites the BearerToken in the config and removes the BearerTokenFile (because it supersedes BearerToken)", func() {
-			newConfig, err := realizerclient.AddBearerToken(secret, oldConfig)
-			Expect(err).NotTo(HaveOccurred())
-
-			Expect(newConfig.BearerToken).To(Equal(newToken))
-			Expect(newConfig.BearerTokenFile).To(Equal(""))
-		})
-
-		It("preserves the rest of the config", func() {
-			newConfig, err := realizerclient.AddBearerToken(secret, oldConfig)
-			Expect(err).NotTo(HaveOccurred())
-
-			newConfig.BearerToken = oldToken
-			newConfig.BearerTokenFile = tokenFile
-
-			Expect(newConfig).To(Equal(oldConfig))
-		})
-	})
-=======
->>>>>>> df97c69c
 })