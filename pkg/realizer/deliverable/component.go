// Copyright 2021 VMware
//
// Licensed under the Apache License, Version 2.0 (the "License");
// you may not use this file except in compliance with the License.
// You may obtain a copy of the License at
//
//     http://www.apache.org/licenses/LICENSE-2.0
//
// Unless required by applicable law or agreed to in writing, software
// distributed under the License is distributed on an "AS IS" BASIS,
// WITHOUT WARRANTIES OR CONDITIONS OF ANY KIND, either express or implied.
// See the License for the specific language governing permissions and
// limitations under the License.

package deliverable

import (
	"context"
	"fmt"

	corev1 "k8s.io/api/core/v1"

	realizerclient "github.com/vmware-tanzu/cartographer/pkg/realizer/client"

	"github.com/go-logr/logr"
	"k8s.io/apimachinery/pkg/apis/meta/v1/unstructured"

	"github.com/vmware-tanzu/cartographer/pkg/apis/v1alpha1"
	"github.com/vmware-tanzu/cartographer/pkg/repository"
	"github.com/vmware-tanzu/cartographer/pkg/templates"
)

//go:generate go run github.com/maxbrunsfeld/counterfeiter/v6 -generate

//counterfeiter:generate . ResourceRealizer
type ResourceRealizer interface {
	Do(ctx context.Context, resource *v1alpha1.ClusterDeliveryResource, deliveryName string, outputs Outputs) (*unstructured.Unstructured, *templates.Output, error)
}

type resourceRealizer struct {
<<<<<<< HEAD
	deliverable     *v1alpha1.Deliverable
	systemRepo      repository.Repository
	deliverableRepo repository.Repository
}

type ResourceRealizerBuilder func(secret *corev1.Secret, deliverable *v1alpha1.Deliverable, repo repository.Repository) (ResourceRealizer, error)

func NewResourceRealizerBuilder(repositoryBuilder repository.RepositoryBuilder, clientBuilder realizerclient.ClientBuilder, cache repository.RepoCache) ResourceRealizerBuilder {
	return func(secret *corev1.Secret, deliverable *v1alpha1.Deliverable, systemRepo repository.Repository) (ResourceRealizer, error) {
		client, err := clientBuilder(secret)
		if err != nil {
			return nil, fmt.Errorf("can't build client: %w", err)
		}
		deliverableRepo := repositoryBuilder(client, cache)
		return &resourceRealizer{
			deliverable:     deliverable,
			systemRepo:      systemRepo,
			deliverableRepo: deliverableRepo,
		}, nil
=======
	deliverable    *v1alpha1.Deliverable
	repo           repository.Repository
	deliveryParams []v1alpha1.DelegatableParam
}

func NewResourceRealizer(deliverable *v1alpha1.Deliverable, repo repository.Repository, deliveryParams []v1alpha1.DelegatableParam) ResourceRealizer {
	return &resourceRealizer{
		deliverable:    deliverable,
		repo:           repo,
		deliveryParams: deliveryParams,
>>>>>>> 04b04f35
	}
}

func (r *resourceRealizer) Do(ctx context.Context, resource *v1alpha1.ClusterDeliveryResource, deliveryName string, outputs Outputs) (*unstructured.Unstructured, *templates.Output, error) {
	log := logr.FromContextOrDiscard(ctx).WithValues("template", resource.TemplateRef)
	ctx = logr.NewContext(ctx, log)

	apiTemplate, err := r.systemRepo.GetDeliveryClusterTemplate(ctx, resource.TemplateRef)
	if err != nil {
		log.Error(err, "failed to get delivery cluster template")
		return nil, nil, GetDeliveryClusterTemplateError{
			Err:         err,
			TemplateRef: resource.TemplateRef,
		}
	}

	template, err := templates.NewModelFromAPI(apiTemplate)
	if err != nil {
		log.Error(err, "failed to get delivery cluster template")
		return nil, nil, fmt.Errorf("failed to get delivery cluster template [%+v]: %w", resource.TemplateRef, err)
	}

	labels := map[string]string{
		"carto.run/deliverable-name":      r.deliverable.Name,
		"carto.run/deliverable-namespace": r.deliverable.Namespace,
		"carto.run/cluster-delivery-name": deliveryName,
		"carto.run/resource-name":         resource.Name,
		"carto.run/template-kind":         template.GetKind(),
		"carto.run/cluster-template-name": template.GetName(),
	}

	inputs := outputs.GenerateInputs(resource)
	templatingContext := map[string]interface{}{
		"deliverable": r.deliverable,
		"params":      templates.ParamsBuilder(template.GetDefaultParams(), r.deliveryParams, resource.Params, r.deliverable.Spec.Params),
		"sources":     inputs.Sources,
		"configs":     inputs.Configs,
		"deployment":  inputs.Deployment,
	}

	// Todo: this belongs in Stamp.
	if inputs.OnlyConfig() != nil {
		templatingContext["config"] = inputs.OnlyConfig()
	}
	if inputs.OnlySource() != nil {
		templatingContext["source"] = inputs.OnlySource()
	}

	stampContext := templates.StamperBuilder(r.deliverable, templatingContext, labels)
	stampedObject, err := stampContext.Stamp(ctx, template.GetResourceTemplate())
	if err != nil {
		log.Error(err, "failed to stamp resource")
		return nil, nil, StampError{
			Err:      err,
			Resource: resource,
		}
	}

	err = r.deliverableRepo.EnsureObjectExistsOnCluster(ctx, stampedObject, true)
	if err != nil {
		log.Error(err, "failed to ensure object exists on cluster", "object", stampedObject)
		return nil, nil, ApplyStampedObjectError{
			Err:           err,
			StampedObject: stampedObject,
		}
	}

	template.SetInputs(inputs)
	template.SetStampedObject(stampedObject)

	output, err := template.GetOutput()
	if err != nil {
		log.Error(err, "failed to retrieve output from object", "object", stampedObject)
		return stampedObject, nil, RetrieveOutputError{
			Err:      err,
			Resource: resource,
		}
	}

	return stampedObject, output, nil
}<|MERGE_RESOLUTION|>--- conflicted
+++ resolved
@@ -38,16 +38,16 @@
 }
 
 type resourceRealizer struct {
-<<<<<<< HEAD
 	deliverable     *v1alpha1.Deliverable
 	systemRepo      repository.Repository
 	deliverableRepo repository.Repository
+	deliveryParams  []v1alpha1.DelegatableParam
 }
 
-type ResourceRealizerBuilder func(secret *corev1.Secret, deliverable *v1alpha1.Deliverable, repo repository.Repository) (ResourceRealizer, error)
+type ResourceRealizerBuilder func(secret *corev1.Secret, deliverable *v1alpha1.Deliverable, repo repository.Repository, deliveryParams []v1alpha1.DelegatableParam) (ResourceRealizer, error)
 
 func NewResourceRealizerBuilder(repositoryBuilder repository.RepositoryBuilder, clientBuilder realizerclient.ClientBuilder, cache repository.RepoCache) ResourceRealizerBuilder {
-	return func(secret *corev1.Secret, deliverable *v1alpha1.Deliverable, systemRepo repository.Repository) (ResourceRealizer, error) {
+	return func(secret *corev1.Secret, deliverable *v1alpha1.Deliverable, systemRepo repository.Repository, deliveryParams []v1alpha1.DelegatableParam) (ResourceRealizer, error) {
 		client, err := clientBuilder(secret)
 		if err != nil {
 			return nil, fmt.Errorf("can't build client: %w", err)
@@ -57,19 +57,8 @@
 			deliverable:     deliverable,
 			systemRepo:      systemRepo,
 			deliverableRepo: deliverableRepo,
+			deliveryParams:  deliveryParams,
 		}, nil
-=======
-	deliverable    *v1alpha1.Deliverable
-	repo           repository.Repository
-	deliveryParams []v1alpha1.DelegatableParam
-}
-
-func NewResourceRealizer(deliverable *v1alpha1.Deliverable, repo repository.Repository, deliveryParams []v1alpha1.DelegatableParam) ResourceRealizer {
-	return &resourceRealizer{
-		deliverable:    deliverable,
-		repo:           repo,
-		deliveryParams: deliveryParams,
->>>>>>> 04b04f35
 	}
 }
 
