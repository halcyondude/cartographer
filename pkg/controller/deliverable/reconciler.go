--- conflicted
+++ resolved
@@ -21,10 +21,8 @@
 	"fmt"
 
 	"github.com/go-logr/logr"
-	"github.com/vmware-tanzu/cartographer/pkg/controller"
 	kerrors "k8s.io/apimachinery/pkg/api/errors"
 	metav1 "k8s.io/apimachinery/pkg/apis/meta/v1"
-	"k8s.io/apimachinery/pkg/runtime"
 	ctrl "sigs.k8s.io/controller-runtime"
 	"sigs.k8s.io/controller-runtime/pkg/handler"
 
@@ -36,48 +34,16 @@
 	"github.com/vmware-tanzu/cartographer/pkg/utils"
 )
 
-<<<<<<< HEAD
-type Reconciler interface {
-	Reconcile(ctx context.Context, request ctrl.Request) (ctrl.Result, error)
-	AddTracking(dynamicTracker DynamicTracker)
-}
-
-type reconciler struct {
-	repo                    repository.Repository
-=======
 type Reconciler struct {
 	Repo                    repository.Repository
 	ConditionManagerBuilder conditions.ConditionManagerBuilder
 	Realizer                realizer.Realizer
 	DynamicTracker          tracker.DynamicTracker
->>>>>>> 5df90e6d
 	conditionManager        conditions.ConditionManager
 	logger                  logr.Logger
-	dynamicTracker          DynamicTracker
 }
 
-<<<<<<< HEAD
-func NewReconciler(repo repository.Repository, conditionManagerBuilder conditions.ConditionManagerBuilder, realizer realizer.Realizer) Reconciler {
-	return &reconciler{
-		repo:                    repo,
-		conditionManagerBuilder: conditionManagerBuilder,
-		realizer:                realizer,
-	}
-}
-
-//counterfeiter:generate . DynamicTracker
-type DynamicTracker interface {
-	Watch(log logr.Logger, obj runtime.Object, handler handler.EventHandler) error
-}
-
-func (r *reconciler) AddTracking(dynamicTracker DynamicTracker) {
-	r.dynamicTracker = dynamicTracker
-}
-
-func (r *reconciler) Reconcile(ctx context.Context, req ctrl.Request) (ctrl.Result, error) {
-=======
 func (r *Reconciler) Reconcile(ctx context.Context, req ctrl.Request) (ctrl.Result, error) {
->>>>>>> 5df90e6d
 	r.logger = logr.FromContext(ctx).
 		WithValues("name", req.Name, "namespace", req.Namespace)
 	r.logger.Info("started")
@@ -119,11 +85,7 @@
 	}
 	r.conditionManager.AddPositive(DeliveryReadyCondition())
 
-<<<<<<< HEAD
-	stampedObjects, err := r.realizer.Realize(ctx, realizer.NewResourceRealizer(deliverable, r.repo), delivery)
-=======
 	stampedObjects, err := r.Realizer.Realize(ctx, realizer.NewResourceRealizer(deliverable, r.Repo), delivery)
->>>>>>> 5df90e6d
 	if err != nil {
 		switch typedErr := err.(type) {
 		case realizer.GetDeliveryClusterTemplateError:
@@ -154,11 +116,7 @@
 
 	if len(stampedObjects) > 0 {
 		for _, stampedObject := range stampedObjects {
-<<<<<<< HEAD
-			err = r.dynamicTracker.Watch(r.logger, stampedObject, &handler.EnqueueRequestForOwner{OwnerType: &v1alpha1.Deliverable{}})
-=======
 			err = r.DynamicTracker.Watch(r.logger, stampedObject, &handler.EnqueueRequestForOwner{OwnerType: &v1alpha1.Deliverable{}})
->>>>>>> 5df90e6d
 			if err != nil {
 				r.logger.Error(err, "dynamic tracker watch")
 			}
@@ -168,7 +126,7 @@
 	return r.completeReconciliation(deliverable, nil)
 }
 
-func (r *reconciler) completeReconciliation(deliverable *v1alpha1.Deliverable, err error) (ctrl.Result, error) {
+func (r *Reconciler) completeReconciliation(deliverable *v1alpha1.Deliverable, err error) (ctrl.Result, error) {
 	var changed bool
 	deliverable.Status.Conditions, changed = r.conditionManager.Finalize()
 
@@ -186,17 +144,14 @@
 
 	// log handled errors?
 
-<<<<<<< HEAD
 	if err != nil && controller.IsUnhandledError(err) {
 		return ctrl.Result{}, err
 	}
 
-=======
->>>>>>> 5df90e6d
 	return ctrl.Result{}, nil
 }
 
-func (r *reconciler) isDeliveryReady(delivery *v1alpha1.ClusterDelivery) bool {
+func (r *Reconciler) isDeliveryReady(delivery *v1alpha1.ClusterDelivery) bool {
 	readyCondition := getDeliveryReadyCondition(delivery)
 	return readyCondition.Status == "True"
 }
@@ -210,7 +165,7 @@
 	return metav1.Condition{}
 }
 
-func (r *reconciler) getDeliveriesForDeliverable(deliverable *v1alpha1.Deliverable) (*v1alpha1.ClusterDelivery, error) {
+func (r *Reconciler) getDeliveriesForDeliverable(deliverable *v1alpha1.Deliverable) (*v1alpha1.ClusterDelivery, error) {
 	if len(deliverable.Labels) == 0 {
 		r.conditionManager.AddPositive(DeliverableMissingLabelsCondition())
 		return nil, fmt.Errorf("deliverable is missing required labels")
