// Copyright 2021 VMware
//
// Licensed under the Apache License, Version 2.0 (the "License");
// you may not use this file except in compliance with the License.
// You may obtain a copy of the License at
//
//     http://www.apache.org/licenses/LICENSE-2.0
//
// Unless required by applicable law or agreed to in writing, software
// distributed under the License is distributed on an "AS IS" BASIS,
// WITHOUT WARRANTIES OR CONDITIONS OF ANY KIND, either express or implied.
// See the License for the specific language governing permissions and
// limitations under the License.

package registrar

//go:generate go run github.com/maxbrunsfeld/counterfeiter/v6 -generate

import (
	"context"
	"fmt"

	metav1 "k8s.io/apimachinery/pkg/apis/meta/v1"
	"k8s.io/apimachinery/pkg/runtime"
	"sigs.k8s.io/cluster-api/controllers/external"
	"sigs.k8s.io/controller-runtime/pkg/client"
	pkgcontroller "sigs.k8s.io/controller-runtime/pkg/controller"
	"sigs.k8s.io/controller-runtime/pkg/handler"
	"sigs.k8s.io/controller-runtime/pkg/manager"
	"sigs.k8s.io/controller-runtime/pkg/source"

	"github.com/vmware-tanzu/cartographer/pkg/apis/v1alpha1"
	"github.com/vmware-tanzu/cartographer/pkg/conditions"
	"github.com/vmware-tanzu/cartographer/pkg/controller/deliverable"
	"github.com/vmware-tanzu/cartographer/pkg/controller/delivery"
	"github.com/vmware-tanzu/cartographer/pkg/controller/runnable"
	"github.com/vmware-tanzu/cartographer/pkg/controller/supplychain"
	"github.com/vmware-tanzu/cartographer/pkg/controller/workload"
	realizerdeliverable "github.com/vmware-tanzu/cartographer/pkg/realizer/deliverable"
	realizerrunnable "github.com/vmware-tanzu/cartographer/pkg/realizer/runnable"
	realizerworkload "github.com/vmware-tanzu/cartographer/pkg/realizer/workload"
	"github.com/vmware-tanzu/cartographer/pkg/repository"
)

type Timer struct{}

func (t Timer) Now() metav1.Time {
	return metav1.Now()
}

func AddToScheme(scheme *runtime.Scheme) error {
	if err := v1alpha1.AddToScheme(scheme); err != nil {
		return fmt.Errorf("cartographer v1alpha1 add to scheme: %w", err)
	}

	return nil
}

func RegisterControllers(mgr manager.Manager) error {
	if err := registerWorkloadController(mgr); err != nil {
		return fmt.Errorf("register workload controller: %w", err)
	}

	if err := registerSupplyChainController(mgr); err != nil {
		return fmt.Errorf("register supply-chain controller: %w", err)
	}

	if err := registerDeliveryController(mgr); err != nil {
		return fmt.Errorf("register delivery controller: %w", err)
	}

	if err := registerDeliverableController(mgr); err != nil {
		return fmt.Errorf("register deliverable controller: %w", err)
	}

	if err := registerRunnableController(mgr); err != nil {
		return fmt.Errorf("register runnable-service controller: %w", err)
	}

	return nil
}

func registerWorkloadController(mgr manager.Manager) error {
	repo := repository.NewRepository(
		mgr.GetClient(),
		repository.NewCache(mgr.GetLogger().WithName("workload-repo-cache")),
		mgr.GetLogger().WithName("workload-repo"),
	)

	reconciler := &workload.Reconciler{
		Repo:                    repo,
		ConditionManagerBuilder: conditions.NewConditionManager,
		Realizer:                realizerworkload.NewRealizer(),
	}

	ctrl, err := pkgcontroller.New("workload", mgr, pkgcontroller.Options{
		Reconciler: reconciler,
	})
	if err != nil {
		return fmt.Errorf("controller new: %w", err)
	}

	reconciler.DynamicTracker = &external.ObjectTracker{Controller: ctrl}

	if err := ctrl.Watch(
		&source.Kind{Type: &v1alpha1.Workload{}},
		&handler.EnqueueRequestForObject{},
	); err != nil {
		return fmt.Errorf("watch: %w", err)
	}

	mapper := Mapper{
		Client: mgr.GetClient(),
		Logger: mgr.GetLogger().WithName("workload"),
	}

	if err := ctrl.Watch(
		&source.Kind{Type: &v1alpha1.ClusterSupplyChain{}},
		handler.EnqueueRequestsFromMapFunc(mapper.ClusterSupplyChainToWorkloadRequests),
	); err != nil {
		return fmt.Errorf("watch: %w", err)
	}

	for _, template := range v1alpha1.ValidSupplyChainTemplates {
		if err := ctrl.Watch(
			&source.Kind{Type: template},
			handler.EnqueueRequestsFromMapFunc(mapper.TemplateToWorkloadRequests),
		); err != nil {
			return fmt.Errorf("watch template: %w", err)
		}
	}

	return nil
}

func registerSupplyChainController(mgr manager.Manager) error {
	repo := repository.NewRepository(
		mgr.GetClient(),
		repository.NewCache(mgr.GetLogger().WithName("supply-chain-repo-cache")),
		mgr.GetLogger().WithName("supply-chain-repo"),
	)

	reconciler := &supplychain.Reconciler{
		Repo:                    repo,
		ConditionManagerBuilder: conditions.NewConditionManager,
	}
	ctrl, err := pkgcontroller.New("supply-chain", mgr, pkgcontroller.Options{
		Reconciler: reconciler,
	})
	if err != nil {
		return fmt.Errorf("controller new: %w", err)
	}

	if err := ctrl.Watch(
		&source.Kind{Type: &v1alpha1.ClusterSupplyChain{}},
		&handler.EnqueueRequestForObject{},
	); err != nil {
		return fmt.Errorf("watch: %w", err)
	}

	mapper := Mapper{
		Client: mgr.GetClient(),
		Logger: mgr.GetLogger().WithName("supply-chain"),
	}

	for _, template := range v1alpha1.ValidSupplyChainTemplates {
		if err := ctrl.Watch(
			&source.Kind{Type: template},
			handler.EnqueueRequestsFromMapFunc(mapper.TemplateToSupplyChainRequests),
		); err != nil {
			return fmt.Errorf("watch template: %w", err)
		}
	}

	return nil
}

func registerDeliveryController(mgr manager.Manager) error {
	repo := repository.NewRepository(
		mgr.GetClient(),
		repository.NewCache(mgr.GetLogger().WithName("delivery-repo-cache")),
		mgr.GetLogger().WithName("delivery-repo"),
	)

	reconciler := &delivery.Reconciler{
		Repo: repo,
	}
	ctrl, err := pkgcontroller.New("delivery", mgr, pkgcontroller.Options{
		Reconciler: reconciler,
	})
	if err != nil {
		return fmt.Errorf("controller new: %w", err)
	}

	if err := ctrl.Watch(
		&source.Kind{Type: &v1alpha1.ClusterDelivery{}},
		&handler.EnqueueRequestForObject{},
	); err != nil {
		return fmt.Errorf("watch: %w", err)
	}

	mapper := Mapper{
		Client: mgr.GetClient(),
		Logger: mgr.GetLogger().WithName("delivery"),
	}

	for _, template := range v1alpha1.ValidDeliveryTemplates {
		if err := ctrl.Watch(
			&source.Kind{Type: template},
			handler.EnqueueRequestsFromMapFunc(mapper.TemplateToDeliveryRequests),
		); err != nil {
			return fmt.Errorf("watch template: %w", err)
		}
	}

	return nil
}

func registerDeliverableController(mgr manager.Manager) error {
	repo := repository.NewRepository(
		mgr.GetClient(),
		repository.NewCache(mgr.GetLogger().WithName("deliverable-repo-cache")),
		mgr.GetLogger().WithName("deliverable-repo"),
	)

<<<<<<< HEAD
	reconciler := deliverable.NewReconciler(repo, conditions.NewConditionManager, realizerdeliverable.NewRealizer())
=======
	reconciler := &deliverable.Reconciler{
		Repo:                    repo,
		ConditionManagerBuilder: conditions.NewConditionManager,
		Realizer:                realizerdeliverable.NewRealizer(),
	}

>>>>>>> 5df90e6d
	ctrl, err := pkgcontroller.New("deliverable", mgr, pkgcontroller.Options{
		Reconciler: reconciler,
	})
	if err != nil {
		return fmt.Errorf("controller new: %w", err)
	}

<<<<<<< HEAD
	reconciler.AddTracking(&external.ObjectTracker{
		Controller: ctrl,
	})
=======
	reconciler.DynamicTracker = &external.ObjectTracker{Controller: ctrl}
>>>>>>> 5df90e6d

	if err := ctrl.Watch(
		&source.Kind{Type: &v1alpha1.Deliverable{}},
		&handler.EnqueueRequestForObject{},
	); err != nil {
		return fmt.Errorf("watch: %w", err)
	}

	mapper := Mapper{
		Client: mgr.GetClient(),
		Logger: mgr.GetLogger().WithName("deliverable"),
	}

	if err := ctrl.Watch(
		&source.Kind{Type: &v1alpha1.ClusterDelivery{}},
		handler.EnqueueRequestsFromMapFunc(mapper.ClusterDeliveryToDeliverableRequests),
	); err != nil {
		return fmt.Errorf("watch: %w", err)
	}

	for _, template := range v1alpha1.ValidDeliveryTemplates {
		if err := ctrl.Watch(
			&source.Kind{Type: template},
			handler.EnqueueRequestsFromMapFunc(mapper.TemplateToDeliverableRequests),
		); err != nil {
			return fmt.Errorf("watch template: %w", err)
		}
	}

	return nil
}

func registerRunnableController(mgr manager.Manager) error {
	repo := repository.NewRepository(
		mgr.GetClient(),
		repository.NewCache(mgr.GetLogger().WithName("runnable-repo-cache")),
		mgr.GetLogger().WithName("runnable-repo"),
	)

	reconciler := &runnable.Reconciler{
		Repo:     repo,
		Realizer: realizerrunnable.NewRealizer(),
	}
	ctrl, err := pkgcontroller.New("runnable-service", mgr, pkgcontroller.Options{
		Reconciler: reconciler,
	})
	if err != nil {
		return fmt.Errorf("controller new runnable-service: %w", err)
	}

	reconciler.DynamicTracker = &external.ObjectTracker{Controller: ctrl}

	if err := ctrl.Watch(
		&source.Kind{Type: &v1alpha1.Runnable{}},
		&handler.EnqueueRequestForObject{},
	); err != nil {
		return fmt.Errorf("watch [runnable-service]: %w", err)
	}

	mapper := Mapper{
		Client: mgr.GetClient(),
		Logger: mgr.GetLogger().WithName("runnable"),
	}

	if err := ctrl.Watch(
		&source.Kind{Type: &v1alpha1.ClusterRunTemplate{}},
		handler.EnqueueRequestsFromMapFunc(mapper.RunTemplateToRunnableRequests),
	); err != nil {
		return fmt.Errorf("watch: %w", err)
	}

	return nil
}

func IndexResources(mgr manager.Manager, ctx context.Context) error {
	fieldIndexer := mgr.GetFieldIndexer()

	if err := indexSupplyChains(ctx, fieldIndexer); err != nil {
		return fmt.Errorf("index supply chain resource: %w", err)
	}

	return nil
}

func indexSupplyChains(ctx context.Context, fieldIndexer client.FieldIndexer) error {
	err := fieldIndexer.IndexField(ctx, &v1alpha1.ClusterSupplyChain{}, "spec.selector", v1alpha1.GetSelectorsFromObject)
	if err != nil {
		return fmt.Errorf("index field supply-chain.selector: %w", err)
	}

	return nil
}<|MERGE_RESOLUTION|>--- conflicted
+++ resolved
@@ -223,16 +223,12 @@
 		mgr.GetLogger().WithName("deliverable-repo"),
 	)
 
-<<<<<<< HEAD
-	reconciler := deliverable.NewReconciler(repo, conditions.NewConditionManager, realizerdeliverable.NewRealizer())
-=======
 	reconciler := &deliverable.Reconciler{
 		Repo:                    repo,
 		ConditionManagerBuilder: conditions.NewConditionManager,
 		Realizer:                realizerdeliverable.NewRealizer(),
 	}
 
->>>>>>> 5df90e6d
 	ctrl, err := pkgcontroller.New("deliverable", mgr, pkgcontroller.Options{
 		Reconciler: reconciler,
 	})
@@ -240,13 +236,7 @@
 		return fmt.Errorf("controller new: %w", err)
 	}
 
-<<<<<<< HEAD
-	reconciler.AddTracking(&external.ObjectTracker{
-		Controller: ctrl,
-	})
-=======
 	reconciler.DynamicTracker = &external.ObjectTracker{Controller: ctrl}
->>>>>>> 5df90e6d
 
 	if err := ctrl.Watch(
 		&source.Kind{Type: &v1alpha1.Deliverable{}},
