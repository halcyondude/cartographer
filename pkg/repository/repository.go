// Copyright 2021 VMware
//
// Licensed under the Apache License, Version 2.0 (the "License");
// you may not use this file except in compliance with the License.
// You may obtain a copy of the License at
//
//     http://www.apache.org/licenses/LICENSE-2.0
//
// Unless required by applicable law or agreed to in writing, software
// distributed under the License is distributed on an "AS IS" BASIS,
// WITHOUT WARRANTIES OR CONDITIONS OF ANY KIND, either express or implied.
// See the License for the specific language governing permissions and
// limitations under the License.

package repository

import (
	"context"
	"fmt"

<<<<<<< HEAD
=======
	"github.com/go-logr/logr"
>>>>>>> df97c69c
	corev1 "k8s.io/api/core/v1"
	kerrors "k8s.io/apimachinery/pkg/api/errors"

	"k8s.io/apimachinery/pkg/apis/meta/v1/unstructured"
	"k8s.io/apimachinery/pkg/runtime"
	"sigs.k8s.io/controller-runtime/pkg/client"

	"github.com/vmware-tanzu/cartographer/pkg/apis/v1alpha1"
	"github.com/vmware-tanzu/cartographer/pkg/logger"
)

//go:generate go run github.com/maxbrunsfeld/counterfeiter/v6 -generate

//counterfeiter:generate sigs.k8s.io/controller-runtime/pkg/client.Client

//counterfeiter:generate . Repository
type Repository interface {
	EnsureObjectExistsOnCluster(ctx context.Context, obj *unstructured.Unstructured, allowUpdate bool) error
	GetClusterTemplate(ctx context.Context, ref v1alpha1.ClusterTemplateReference) (client.Object, error)
	GetDeliveryClusterTemplate(ctx context.Context, ref v1alpha1.DeliveryClusterTemplateReference) (client.Object, error)
	GetRunTemplate(ctx context.Context, ref v1alpha1.TemplateReference) (*v1alpha1.ClusterRunTemplate, error)
	GetSupplyChainsForWorkload(ctx context.Context, workload *v1alpha1.Workload) ([]v1alpha1.ClusterSupplyChain, error)
	GetDeliveriesForDeliverable(ctx context.Context, deliverable *v1alpha1.Deliverable) ([]v1alpha1.ClusterDelivery, error)
	GetWorkload(ctx context.Context, name string, namespace string) (*v1alpha1.Workload, error)
	GetDeliverable(ctx context.Context, name string, namespace string) (*v1alpha1.Deliverable, error)
	GetSupplyChain(ctx context.Context, name string) (*v1alpha1.ClusterSupplyChain, error)
	StatusUpdate(ctx context.Context, object client.Object) error
	GetRunnable(ctx context.Context, name string, namespace string) (*v1alpha1.Runnable, error)
	ListUnstructured(ctx context.Context, obj *unstructured.Unstructured) ([]*unstructured.Unstructured, error)
	GetDelivery(ctx context.Context, name string) (*v1alpha1.ClusterDelivery, error)
	GetScheme() *runtime.Scheme
	GetServiceAccountSecret(ctx context.Context, serviceAccountName, ns string) (*corev1.Secret, error)
}

<<<<<<< HEAD
type RepositoryBuilder func(client client.Client, repoCache RepoCache, logger Logger) Repository
=======
type RepositoryBuilder func(client client.Client, repoCache RepoCache) Repository
>>>>>>> df97c69c

type repository struct {
	rc RepoCache
	cl client.Client
}

func NewRepository(client client.Client, repoCache RepoCache) Repository {
	return &repository{
		rc: repoCache,
		cl: client,
	}
}

func (r *repository) GetServiceAccountSecret(ctx context.Context, serviceAccountName, ns string) (*corev1.Secret, error) {
	serviceAccount := &corev1.ServiceAccount{}

	key := client.ObjectKey{
		Name:      serviceAccountName,
		Namespace: ns,
	}

	err := r.cl.Get(ctx, key, serviceAccount)

	if err != nil {
		return nil, fmt.Errorf("getting service account: %w", err)
	}

	if len(serviceAccount.Secrets) == 0 {
		return nil, fmt.Errorf("service account '%s' does not have any secrets", serviceAccountName)
	}

	for _, secretRef := range serviceAccount.Secrets {
		secret := &corev1.Secret{}

		secretKey := client.ObjectKey{
			Name:      secretRef.Name,
			Namespace: ns,
		}

		err = r.cl.Get(ctx, secretKey, secret)
		if err != nil {
			return nil, fmt.Errorf("getting service account secret: %w", err)
		}

		if secret.Type == corev1.SecretTypeServiceAccountToken {
			return secret, nil
		}
	}

	return nil, fmt.Errorf("service account '%s' does not have any token secrets", serviceAccountName)
}

func (r *repository) GetDelivery(ctx context.Context, name string) (*v1alpha1.ClusterDelivery, error) {
	delivery := &v1alpha1.ClusterDelivery{}

	key := client.ObjectKey{
		Name: name,
	}

	err := r.cl.Get(ctx, key, delivery)
	if kerrors.IsNotFound(err) {
		return nil, nil
	}
	if err != nil {
		return nil, fmt.Errorf("get: %w", err)
	}

	return delivery, nil
}

func (r *repository) EnsureObjectExistsOnCluster(ctx context.Context, obj *unstructured.Unstructured, allowUpdate bool) error {
	log := logr.FromContextOrDiscard(ctx)
	log.V(logger.DEBUG).Info("EnsureObjectExistsOnCluster")

	unstructuredList, err := r.ListUnstructured(ctx, obj)

	for _, considered := range unstructuredList {
		log.V(logger.DEBUG).Info("considering objects from api server",
			"considered", considered)
	}

	if err != nil {
		return err
	}

	cacheHit := r.rc.UnchangedSinceCached(obj, unstructuredList)
	if cacheHit != nil {
		*obj = *cacheHit
		return nil
	}

	var outdatedObject *unstructured.Unstructured
	if allowUpdate {
		outdatedObject = getOutdatedUnstructuredByName(obj, unstructuredList)
	}

	if outdatedObject != nil {
		log.Info("patching object", "object", obj)
		return r.patchUnstructured(ctx, outdatedObject, obj)
	} else {
		log.Info("creating object", "object", obj)
		return r.createUnstructured(ctx, obj)
	}
}

func getOutdatedUnstructuredByName(target *unstructured.Unstructured, candidates []*unstructured.Unstructured) *unstructured.Unstructured {
	for _, candidate := range candidates {
		if candidate.GetName() == target.GetName() && candidate.GetNamespace() == target.GetNamespace() {
			return candidate
		}
	}
	return nil
}

func (r *repository) ListUnstructured(ctx context.Context, obj *unstructured.Unstructured) ([]*unstructured.Unstructured, error) {
	unstructuredList := &unstructured.UnstructuredList{}
	unstructuredList.SetGroupVersionKind(obj.GroupVersionKind())

	opts := []client.ListOption{
		client.InNamespace(obj.GetNamespace()),
		client.MatchingLabels(obj.GetLabels()),
	}
	err := r.cl.List(ctx, unstructuredList, opts...)
	if err != nil {
		return nil, fmt.Errorf("list: %w", err)
	}

	pointersToUnstructureds := make([]*unstructured.Unstructured, len(unstructuredList.Items))

	for i, item := range unstructuredList.Items {
		pointersToUnstructureds[i] = item.DeepCopy()
	}
	return pointersToUnstructureds, nil
}

func (r *repository) GetClusterTemplate(ctx context.Context, ref v1alpha1.ClusterTemplateReference) (client.Object, error) {
	return r.getTemplate(ctx, ref.Name, ref.Kind)
}

func (r *repository) GetDeliveryClusterTemplate(ctx context.Context, ref v1alpha1.DeliveryClusterTemplateReference) (client.Object, error) {
	log := logr.FromContextOrDiscard(ctx)
	log.V(logger.DEBUG).Info("GetDeliveryClusterTemplate")

	return r.getTemplate(ctx, ref.Name, ref.Kind)
}

func (r *repository) getTemplate(ctx context.Context, name string, kind string) (client.Object, error) {
	log := logr.FromContextOrDiscard(ctx)
	log.V(logger.DEBUG).Info("getTemplate")

	apiTemplate, err := v1alpha1.GetAPITemplate(kind)
	if err != nil {
		log.Error(err, "unable to get api template")
		return nil, fmt.Errorf("unable to get api template [%s/%s]: %w", kind, name, err)
	}

	err = r.getObject(ctx, name, "", apiTemplate)
	if kerrors.IsNotFound(err) {
		log.V(logger.DEBUG).Info("template is not found on api server")
		return nil, nil
	}
	if err != nil {
		log.Error(err, "failed to get template object from api server")
		return nil, fmt.Errorf("failed to get template object from api server [%s/%s]: %w", kind, name, err)
	}

	return apiTemplate, nil
}

func (r *repository) GetRunTemplate(ctx context.Context, ref v1alpha1.TemplateReference) (*v1alpha1.ClusterRunTemplate, error) {
	runTemplate := &v1alpha1.ClusterRunTemplate{}

	err := r.cl.Get(ctx, client.ObjectKey{
		Name: ref.Name,
	}, runTemplate)
	if err != nil {
		return nil, fmt.Errorf("get: %w", err)
	}

	return runTemplate, nil
}

func (r *repository) createUnstructured(ctx context.Context, obj *unstructured.Unstructured) error {
	submitted := obj.DeepCopy()
	if err := r.cl.Create(ctx, obj); err != nil {
		return fmt.Errorf("create: %w", err)
	}

	r.rc.Set(submitted, obj.DeepCopy())
	return nil
}

func (r *repository) patchUnstructured(ctx context.Context, existingObj *unstructured.Unstructured, obj *unstructured.Unstructured) error {
	submitted := obj.DeepCopy()

	obj.SetResourceVersion(existingObj.GetResourceVersion())
	if err := r.cl.Patch(ctx, obj, client.MergeFrom(existingObj)); err != nil {
		return fmt.Errorf("patch: %w", err)
	}

	r.rc.Set(submitted, obj.DeepCopy())
	return nil
}

func (r *repository) GetSupplyChainsForWorkload(ctx context.Context, workload *v1alpha1.Workload) ([]v1alpha1.ClusterSupplyChain, error) {
	list := &v1alpha1.ClusterSupplyChainList{}
	if err := r.cl.List(ctx, list); err != nil {
		return nil, fmt.Errorf("list supply chains: %w", err)
	}

	var clusterSupplyChains []v1alpha1.ClusterSupplyChain
	for _, supplyChain := range list.Items {
		if selectorMatchesLabels(supplyChain.Spec.Selector, workload.Labels) {
			clusterSupplyChains = append(clusterSupplyChains, supplyChain)
		}
	}

	return clusterSupplyChains, nil
}

func (r *repository) GetDeliveriesForDeliverable(ctx context.Context, deliverable *v1alpha1.Deliverable) ([]v1alpha1.ClusterDelivery, error) {
	log := logr.FromContextOrDiscard(ctx)
	log.V(logger.DEBUG).Info("GetDeliveriesForDeliverable")

	list := &v1alpha1.ClusterDeliveryList{}
	if err := r.cl.List(ctx, list); err != nil {
		log.Error(err, "unable to list deliveries from api server")
		return nil, fmt.Errorf("unable to list deliveries from api server: %w", err)
	}

	var clusterDeliveries []v1alpha1.ClusterDelivery
	for _, delivery := range list.Items {
		if selectorMatchesLabels(delivery.Spec.Selector, deliverable.Labels) {
			clusterDeliveries = append(clusterDeliveries, delivery)
		}
	}

	log.V(logger.DEBUG).Info("deliveries matched deliverable",
		"deliveries", clusterDeliveries)
	return clusterDeliveries, nil
}

func (r *repository) getObject(ctx context.Context, name string, namespace string, obj client.Object) error {
	err := r.cl.Get(ctx,
		client.ObjectKey{
			Name:      name,
			Namespace: namespace,
		},
		obj,
	)
	if err != nil {
		return fmt.Errorf("get: %w", err)
	}

	return nil
}

func (r *repository) GetWorkload(ctx context.Context, name string, namespace string) (*v1alpha1.Workload, error) {
	workload := v1alpha1.Workload{}
	err := r.getObject(ctx, name, namespace, &workload)
	if kerrors.IsNotFound(err) {
		return nil, nil
	}
	if err != nil {
		return nil, fmt.Errorf("get: %w", err)
	}

	return &workload, nil
}

func (r *repository) GetDeliverable(ctx context.Context, name string, namespace string) (*v1alpha1.Deliverable, error) {
	log := logr.FromContextOrDiscard(ctx)
	log.V(logger.DEBUG).Info("GetDeliverable")

	deliverable := v1alpha1.Deliverable{}
	err := r.getObject(ctx, name, namespace, &deliverable)
	if kerrors.IsNotFound(err) {
		log.V(logger.DEBUG).Info("deliverable is not found on api server")
		return nil, nil
	}

	if err != nil {
		log.Error(err, "failed to get deliverable object from api server")
		return nil, fmt.Errorf("failed to get deliverable object from api server [%s/%s]: %w", namespace, name, err)
	}
	return &deliverable, nil
}

func (r *repository) GetRunnable(ctx context.Context, name string, namespace string) (*v1alpha1.Runnable, error) {
	runnable := &v1alpha1.Runnable{}

	err := r.getObject(ctx, name, namespace, runnable)
	if kerrors.IsNotFound(err) {
		return nil, nil
	}
	if err != nil {
		return nil, fmt.Errorf("get: %w", err)
	}

	return runnable, nil
}

func selectorMatchesLabels(selector map[string]string, labels map[string]string) bool {
	for key, value := range selector {
		if labels[key] != value {
			return false
		}
	}

	return true
}

func (r *repository) GetSupplyChain(ctx context.Context, name string) (*v1alpha1.ClusterSupplyChain, error) {
	supplyChain := v1alpha1.ClusterSupplyChain{}

	err := r.getObject(ctx, name, "", &supplyChain)
	if kerrors.IsNotFound(err) {
		return nil, nil
	}
	if err != nil {
		return nil, fmt.Errorf("get: %w", err)
	}

	return &supplyChain, nil
}

func (r *repository) StatusUpdate(ctx context.Context, object client.Object) error {
	return r.cl.Status().Update(ctx, object)
}

func (r *repository) GetScheme() *runtime.Scheme {
	return r.cl.Scheme()
}<|MERGE_RESOLUTION|>--- conflicted
+++ resolved
@@ -18,10 +18,7 @@
 	"context"
 	"fmt"
 
-<<<<<<< HEAD
-=======
 	"github.com/go-logr/logr"
->>>>>>> df97c69c
 	corev1 "k8s.io/api/core/v1"
 	kerrors "k8s.io/apimachinery/pkg/api/errors"
 
@@ -56,11 +53,7 @@
 	GetServiceAccountSecret(ctx context.Context, serviceAccountName, ns string) (*corev1.Secret, error)
 }
 
-<<<<<<< HEAD
-type RepositoryBuilder func(client client.Client, repoCache RepoCache, logger Logger) Repository
-=======
 type RepositoryBuilder func(client client.Client, repoCache RepoCache) Repository
->>>>>>> df97c69c
 
 type repository struct {
 	rc RepoCache
